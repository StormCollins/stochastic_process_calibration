--- conflicted
+++ resolved
@@ -3,10 +3,7 @@
 test:
   script:
     - pwd
-<<<<<<< HEAD
-    - cd '/tests'
-=======
->>>>>>> 26898451
+    - ls
     - python --version
     - python -m pip install matplotlib numpy openpyxl pandas pytest QuantLib scipy seaborn
-    - python -m pytest tests/+    - python -m pytest