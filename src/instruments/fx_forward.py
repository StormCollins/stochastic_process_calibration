import numpy as np
from scipy.stats import norm
<<<<<<< HEAD
from src.monte_carlo_pricing_results import MonteCarloPricingResults
=======
from src.long_or_short import LongOrShort
from src.monte_carlo_results import MonteCarloResults
>>>>>>> 02cff87e
from src.gbm.time_dependent_gbm import TimeDependentGBM
from src.gbm.time_independent_gbm import TimeIndependentGBM


class FxForward:
    """
    A class representing an FX (Foreign Exchange) Forward.
    We follow the convention of quoting domestic (DOM) currency per foreign (FOR) currency i.e., FORDOM
    e.g., USDZAR = 17, means ZAR is the domestic currency, USD is the foreign currency, and it is 17 domestic (ZAR) to
    1 foreign (USD).
    """

    def __init__(
            self,
            notional: float,
            initial_spot: float,
            strike: float,
            domestic_interest_rate: float,
            foreign_interest_rate: float,
            time_to_maturity: float,
            long_or_short: LongOrShort):
        """
        Class constructor.

        :param notional: Notional.
        :param initial_spot: Initial FX spot rate.
        :param strike: FX strike.
        :param domestic_interest_rate: Domestic interest rate.
        :param foreign_interest_rate: Foreign interest rate.
        :param time_to_maturity: Time to maturity.
        :param long_or_short: long_or_short: Indicates if the option is 'LONG' or 'SHORT'.
        """
        self.notional: float = notional
        self.initial_spot: float = initial_spot
        self.strike: float = strike
        self.domestic_interest_rate: float = domestic_interest_rate
        self.foreign_interest_rate: float = foreign_interest_rate
        self.time_to_maturity: float = time_to_maturity

        if long_or_short not in [LongOrShort.LONG, LongOrShort.SHORT]:
            raise ValueError(f'Unknown direction: {long_or_short}')
        else:
            self.long_or_short: LongOrShort = long_or_short

    def get_analytical_price(self) -> float:
        """
        Returns the analytical (discounted) price of the FX Forward.
        """

        drift: float = self.domestic_interest_rate - self.foreign_interest_rate
        direction: float = 1 if self.long_or_short == LongOrShort.LONG else -1

        payoff: float = \
            direction * self.notional * (self.initial_spot * np.exp(drift * self.time_to_maturity) - self.strike)
        discounted_payoff: float = payoff * np.exp(-1 * self.domestic_interest_rate * self.time_to_maturity)
        return discounted_payoff

    def get_time_independent_monte_carlo_price(
            self,
            number_of_paths: int,
            number_of_time_steps: int,
            volatility: float,
            plot_paths: bool = True,
            show_stats: bool = True) -> [MonteCarloPricingResults | str]:
        """
        Returns the price (in domestic currency) for an FX (Foreign Exchange) forward using time-independent GBM
        simulations.

        :param show_stats: Displays the mean, standard deviation, 95% PFE and normality test.
        :param volatility: Time independent volatility.
        :param number_of_paths: Number of Monte Carlo simulation paths.
        :param number_of_time_steps: Number of time steps for the Monte Carlo simulation.
        :param plot_paths: If set to True plots the current_value.
        :return: Monte Carlo price for an FX forward in the domestic currency.
        """
        drift: float = self.domestic_interest_rate - self.foreign_interest_rate
        gbm: TimeIndependentGBM = TimeIndependentGBM(drift, volatility, self.initial_spot)
        paths: np.ndarray = \
            gbm.get_paths(
                number_of_paths=number_of_paths,
                number_of_time_steps=number_of_time_steps,
                time_to_maturity=self.time_to_maturity)

        paths = paths * self.notional

        if plot_paths:
            gbm.create_plots(paths, self.time_to_maturity)

        if show_stats:
            gbm.get_path_statistics(paths, self.time_to_maturity)

        payoffs = \
            (paths[:, -1] - self.notional * self.strike) * \
            np.exp(-1 * self.domestic_interest_rate * self.time_to_maturity)

        price: float = np.average(payoffs)
        error = norm.ppf(0.95) * np.std(payoffs) / np.sqrt(number_of_paths)
        return MonteCarloPricingResults(price, error)

    def get_time_dependent_monte_carlo_price(
            self,
            number_of_paths: int,
            number_of_time_steps: int,
            volatility_excel_path: str,
            volatility_excel_sheet_name: str,
            plot_paths: bool = False,
            show_stats: bool = False):
        """
        Returns the price (in domestic currency) for an FX (Foreign Exchange) forward using time-dependent GBM
        simulations.

        :param number_of_paths: Number of Monte Carlo simulation paths.
        :param number_of_time_steps: Number of time steps in the Monte Carlo simulation
        :param volatility_excel_path: Specifies the path where the Excel file of volatilities is stored.
        :param volatility_excel_sheet_name: Specifies the name of the Excel sheet where the volatilities are stored.
        :param plot_paths: If set to True plots the current_value.
        :param show_stats: Displays the mean, standard deviation, 95% PFE and normality test.
        :return: Monte Carlo price for an FX forward in the domestic currency.
        """
        drift: float = self.domestic_interest_rate - self.foreign_interest_rate
        gbm: TimeDependentGBM = \
            TimeDependentGBM(
                drift=drift,
                excel_file_path=volatility_excel_path,
                sheet_name=volatility_excel_sheet_name,
                initial_spot=self.initial_spot)

<<<<<<< HEAD
        paths: np.ndarray = \
            gbm.get_paths(
                number_of_paths=number_of_paths,
                number_of_time_steps=number_of_time_steps,
                time_to_maturity=self.time_to_maturity)

=======
        paths: np.ndarray = gbm.get_gbm_paths(
            number_of_paths=number_of_paths,
            number_of_time_steps=number_of_time_steps,
            initial_spot=self.initial_spot,
            time_to_maturity=self.time_to_maturity)
>>>>>>> 02cff87e
        paths = paths * self.notional

        if plot_paths:
            gbm.create_plots(paths, self.time_to_maturity)

        if show_stats:
            gbm.get_path_statistics(paths, self.time_to_maturity)

        payoffs = \
            (paths[:, -1] - self.notional * self.strike) * \
            np.exp(-1 * self.domestic_interest_rate * self.time_to_maturity)

        price: float = np.average(payoffs)
        error = norm.ppf(0.95) * np.std(payoffs) / np.sqrt(number_of_paths)
        return MonteCarloPricingResults(price, error)<|MERGE_RESOLUTION|>--- conflicted
+++ resolved
@@ -1,11 +1,7 @@
 import numpy as np
 from scipy.stats import norm
-<<<<<<< HEAD
 from src.monte_carlo_pricing_results import MonteCarloPricingResults
-=======
 from src.long_or_short import LongOrShort
-from src.monte_carlo_results import MonteCarloResults
->>>>>>> 02cff87e
 from src.gbm.time_dependent_gbm import TimeDependentGBM
 from src.gbm.time_independent_gbm import TimeIndependentGBM
 
@@ -133,20 +129,12 @@
                 sheet_name=volatility_excel_sheet_name,
                 initial_spot=self.initial_spot)
 
-<<<<<<< HEAD
         paths: np.ndarray = \
             gbm.get_paths(
                 number_of_paths=number_of_paths,
                 number_of_time_steps=number_of_time_steps,
                 time_to_maturity=self.time_to_maturity)
 
-=======
-        paths: np.ndarray = gbm.get_gbm_paths(
-            number_of_paths=number_of_paths,
-            number_of_time_steps=number_of_time_steps,
-            initial_spot=self.initial_spot,
-            time_to_maturity=self.time_to_maturity)
->>>>>>> 02cff87e
         paths = paths * self.notional
 
         if plot_paths:
