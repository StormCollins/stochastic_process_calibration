# TODO: Setup more tests for theta with 'real' interest rate curves.

import matplotlib.pyplot as plt
import numpy as np
import pytest
from hullwhite.hullwhite import *


<<<<<<< HEAD
class TestsHullWhite:
    def test_theta(self):
        theta_times: np.ndarray = np.arange(0, 30.25, 0.25)
        alpha = 2
        sigma = 0.01

    def test_simulate(self):
        theta_times: np.ndarray = np.arange(0, 30.25, 0.25)
        maturity = 5
        alpha = 0.2
        sigma = 0.1
        curve_tenors = \
            np.array([
                0.0000000,
                0.0027397,
                0.0821918,
                0.2493151,
                0.4958904,
                0.7479452,
                1.0000000,
                1.2493151,
                1.4958904,
                1.7479452,
                2.0000000,
                2.9972603,
                4.0027397,
                5.0027397,
                6.0027397,
                7.0027397,
                8.0027397,
                9.0000000,
                10.0054795,
                12.0082192,
                15.0027397,
                20.0082192,
                25.0136986,
                30.0191781])

        # TODO: Where did these discount factors come from?
        curve_discount_factors = np.array(
=======
@pytest.fixture
def curve_tenors():
    return np.array([0.00, 0.25, 0.50, 0.75, 1.00])


@pytest.fixture
def flat_curve(curve_tenors):
    rate = 0.1
    discount_factors: np.ndarray(np.dtype(float)) = np.array([np.exp(-rate * t) for t in curve_tenors])
    return Curve(curve_tenors, discount_factors)


def test_theta_with_constant_zero_rates_and_zero_vol(flat_curve):
    alpha = 2
    sigma = 0
    hw = HullWhite(alpha, sigma, initial_curve=flat_curve, short_rate_tenor=0.25)
    actual: list[float] = [hw.theta(t) for t in [0.25, 0.375, 0.5, 0.625]]
    expected: list[float] = list(np.repeat(0.2, len(actual)))
    assert all([a == pytest.approx(b, 0.00001) for a, b in zip(actual, expected)])


def test_theta_with_constant_zero_rates(flat_curve, curve_tenors):
    alpha = 2
    sigma = 0.1
    hw: HullWhite = HullWhite(alpha, sigma, initial_curve=flat_curve, short_rate_tenor=0.25)
    test_tenors: list[float] = [0.25, 0.375, 0.5, 0.625]
    actual: list[float] = [hw.theta(t) for t in test_tenors]
    expected: list[float] = [alpha * 0.1 + (sigma**2)/(2 * alpha) * (1 - np.exp(-2 * alpha * t)) for t in test_tenors]
    assert all([a == pytest.approx(b, 0.001) for a, b in zip(actual, expected)])


def test_b_function_large_alpha(flat_curve):
    alpha: float = 10_000
    sigma: float = 0
    hw: HullWhite = HullWhite(alpha, sigma, initial_curve=flat_curve, short_rate_tenor=0.25)
    actual = hw.b_function(np.array([0.25]), 0.00)[0]
    assert actual == pytest.approx(0.0, abs=0.0001)


def test_a_function_with_large_alpha_and_flat_curve(flat_curve):
    alpha = 1_000
    sigma = 0.1
    hw: HullWhite = HullWhite(alpha, sigma, initial_curve=flat_curve, short_rate_tenor=0.25)
    simulation_tenors = np.array([0.325, 0.500, 0.625, 0.750])
    current_tenor = 0.25
    expected = \
        flat_curve.get_discount_factors(simulation_tenors) / \
        flat_curve.get_discount_factors(np.array(current_tenor))
    actual: np.ndarray = hw.a_function(simulation_tenors, current_tenor=0.25)
    assert actual == pytest.approx(expected, abs=0.0001)


def test_a_function_with_flat_curve(flat_curve):
    alpha = 0.25
    sigma = 0.1
    hw: HullWhite = HullWhite(alpha, sigma, initial_curve=flat_curve, short_rate_tenor=0.25)
    simulation_tenors = np.array([0.325, 0.500, 0.625, 0.750])
    current_tenor = 0.25
    expected = \
        flat_curve.get_discount_factors(simulation_tenors) / \
        flat_curve.get_discount_factors(np.array(current_tenor)) * \
        np.exp(-1 * sigma**2 *
               (np.exp(-1 * alpha * simulation_tenors) - np.exp(-1 * alpha * current_tenor))**2 *
               (np.exp(2 * alpha * current_tenor) - 1) /
               (4 * alpha**3))
    actual: np.ndarray = hw.a_function(simulation_tenors, current_tenor=0.25)
    assert actual == pytest.approx(expected, abs=0.0001)


def test_simulate():
    maturity = 5
    alpha = 0.1
    sigma = 0.1
    curve_tenors = \
        np.array([
            0.0000000,
            0.0027397,
            0.0821918,
            0.2493151,
            0.4958904,
            0.7479452,
            1.0000000,
            1.2493151,
            1.4958904,
            1.7479452,
            2.0000000,
            2.9972603,
            4.0027397,
            5.0027397,
            6.0027397,
            7.0027397,
            8.0027397,
            9.0000000,
            10.0054795,
            12.0082192,
            15.0027397,
            20.0082192,
            25.0136986,
            30.0191781])

    # TODO: Where did these discount factors come from?
    curve_discount_factors = \
        np.array(
>>>>>>> 80af0a5a
            [1.000000,
             0.999907,
             0.997261,
             0.991717,
             0.983809,
             0.975718,
             0.967524,
             0.959083,
             0.950459,
             0.941230,
             0.931649,
             0.887226,
             0.834895,
             0.776718,
             0.713405,
             0.649354,
             0.585177,
             0.524324,
             0.469244,
             0.372527,
             0.268633,
             0.162742,
             0.104571,
             0.071701])

    initial_curve: Curve = Curve(curve_tenors, curve_discount_factors)
    hw = HullWhite(alpha, sigma, initial_curve, short_rate_tenor=0.25)
    paths = hw.simulate(maturity, number_of_paths=1_000, number_of_time_steps=50)
    plt.show()
    print(paths)


@pytest.mark.skip(reason="Incomplete")
def test_discount_curve():
    curve_tenors = \
        np.array([
            0.000000,
            0.002740,
            0.082192,
            0.249315,
            0.495890,
            0.747945,
            1.000000,
            1.249315,
            1.495890,
            1.747945,
            2.000000,
            2.997260,
            4.002740,
            5.002740,
            6.002740,
            7.002740,
            8.002740,
            9.000000,
            10.005490,
            12.008220,
            15.002740,
            20.008220,
            25.013699,
            30.019178])

    curve_discount_factors = \
        np.array([
            1.000000,
            0.999907,
            0.997261,
            0.991717,
            0.983809,
            0.975718,
            0.967524,
            0.959083,
            0.950459,
            0.941230,
            0.931649,
            0.887226,
            0.834895,
            0.776718,
            0.713405,
            0.649354,
            0.585177,
            0.524324,
            0.469244,
            0.372527,
            0.268633,
            0.162742,
            0.104571,
            0.071701])
    number_of_time_steps = 50
    maturity = 5/12
    dt = maturity/number_of_time_steps
    alpha = 0.05
    sigma = 0.1
    initial_curve: Curve = Curve(curve_tenors, curve_discount_factors)
    hw = HullWhiteCurve(alpha, sigma, initial_curve, 0.25)
    hw.get_discount_curve(curve_tenors, dt)

<|MERGE_RESOLUTION|>--- conflicted
+++ resolved
@@ -6,48 +6,6 @@
 from hullwhite.hullwhite import *
 
 
-<<<<<<< HEAD
-class TestsHullWhite:
-    def test_theta(self):
-        theta_times: np.ndarray = np.arange(0, 30.25, 0.25)
-        alpha = 2
-        sigma = 0.01
-
-    def test_simulate(self):
-        theta_times: np.ndarray = np.arange(0, 30.25, 0.25)
-        maturity = 5
-        alpha = 0.2
-        sigma = 0.1
-        curve_tenors = \
-            np.array([
-                0.0000000,
-                0.0027397,
-                0.0821918,
-                0.2493151,
-                0.4958904,
-                0.7479452,
-                1.0000000,
-                1.2493151,
-                1.4958904,
-                1.7479452,
-                2.0000000,
-                2.9972603,
-                4.0027397,
-                5.0027397,
-                6.0027397,
-                7.0027397,
-                8.0027397,
-                9.0000000,
-                10.0054795,
-                12.0082192,
-                15.0027397,
-                20.0082192,
-                25.0136986,
-                30.0191781])
-
-        # TODO: Where did these discount factors come from?
-        curve_discount_factors = np.array(
-=======
 @pytest.fixture
 def curve_tenors():
     return np.array([0.00, 0.25, 0.50, 0.75, 1.00])
@@ -151,7 +109,6 @@
     # TODO: Where did these discount factors come from?
     curve_discount_factors = \
         np.array(
->>>>>>> 80af0a5a
             [1.000000,
              0.999907,
              0.997261,
