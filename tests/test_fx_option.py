import pytest
import numpy as np
from src.call_or_put import CallOrPut
from src.instruments.fx_option import FxOption
from src.long_or_short import LongOrShort
from src.monte_carlo_pricing_results import MonteCarloPricingResults


@pytest.fixture
def fx_option_constant_vol():
    notional: float = 1
    initial_spot: float = 50
    strike: float = 52
    domestic_interest_rate: float = 0.2
    foreign_interest_rate: float = 0.1
    volatility: float = 0.4
    time_to_maturity: float = 5 / 12
    put: CallOrPut = CallOrPut.PUT
    long: LongOrShort = LongOrShort.LONG

    return FxOption(
        notional=notional,
        initial_spot=initial_spot,
        strike=strike,
        domestic_interest_rate=domestic_interest_rate,
        foreign_interest_rate=foreign_interest_rate,
        volatility=volatility,
        time_to_maturity=time_to_maturity,
        call_or_put=put,
        long_or_short=long)


@pytest.fixture
def fx_option_non_constant_vol():
    """
        Note where these values come from:
        These values are for a USD/ZAR call option.
       1. xvalite_fx-option_trade-data_2022-03-31.xlsx
           Strike - Fx Options Sheet (Trade ID: 571494)
       2. xvalite_fx-option_market-data_2022-03-31.xlsx
           initial_spot - FX Histories Sheet
           volatility - FX Histories Sheet
           domestic_interest_rate - Discount Curves
           foreign_interest_rate - Discount Curves

       """
    notional: float = 1
    initial_spot: float = 14.6
    strike: float = 17
    domestic_interest_rate: float = 0.05737
    foreign_interest_rate: float = 0.01227
    time_to_maturity: float = 0.5
    volatility: float = 0.154
    put: CallOrPut = CallOrPut.PUT
    long: LongOrShort = LongOrShort.LONG

    return FxOption(
        notional=notional,
        initial_spot=initial_spot,
        strike=strike,
        domestic_interest_rate=domestic_interest_rate,
        foreign_interest_rate=foreign_interest_rate,
        volatility=volatility,
        time_to_maturity=time_to_maturity,
        call_or_put=put,
        long_or_short=long)


def test_get_garman_kohlhagen_price(fx_option_constant_vol):
    actual_price: float = fx_option_constant_vol.get_garman_kohlhagen_price()
    expected_price: float = 4.8620672089551995
    assert actual_price == pytest.approx(expected_price, 0.000000000001)


def test_get_time_independent_monte_carlo_price_constant_vol(fx_option_constant_vol):
    number_of_paths: int = 10_000
<<<<<<< HEAD
    number_of_time_steps: int = 50

    actual: MonteCarloPricingResults = \
        fx_option.get_time_independent_monte_carlo_price(number_of_paths, number_of_time_steps, True, True)
=======
    number_of_time_steps: int = 1_000
    actual: MonteCarloResults = \
        fx_option_constant_vol.get_time_independent_monte_carlo_price(number_of_paths, number_of_time_steps, True, True)
>>>>>>> 67531fa8

    expected_price: float = fx_option_constant_vol.get_garman_kohlhagen_price()

    assert expected_price == pytest.approx(actual.price, actual.error)


def test_time_dependent_gbm_monte_carlo_pricer_constant_vol(fx_option_constant_vol):
    number_of_paths: int = 10_000
    number_of_time_steps: int = 1_000
    excel_file_path = r'tests/atm-volatility-surface.xlsx'
    np.random.seed(999)
    actual: MonteCarloResults = \
        fx_option_constant_vol.get_time_dependent_monte_carlo_price(
            number_of_paths=number_of_paths,
            number_of_time_steps=number_of_time_steps,
            volatility_excel_path=excel_file_path,
            volatility_excel_sheet_name='constant_vol_surface',
            plot_paths=True,
            show_stats=True)

    print()
    print(f' FX Option Prices')
    print(f' -----------------------------')
    print(f'  Monte Carlo Price: {actual.price:,.2f} ± {actual.error:,.2f}')
    expected_price: float = fx_option_constant_vol.get_garman_kohlhagen_price()
    print(f'  Garman-Kohlhagen Price: {expected_price:,.2f}')
    assert expected_price == pytest.approx(actual.price, actual.error)


def test_fx_option_get_time_dependent_monte_carlo_pricer_non_constant_vol(fx_option_non_constant_vol):
    number_of_paths = 10_000
    number_of_time_steps = 1000
    excel_file_path: str = r'tests/atm-volatility-surface.xlsx'
    np.random.seed(999)
    actual: MonteCarloResults = \
        fx_option_non_constant_vol.get_time_dependent_monte_carlo_price(
            number_of_paths=number_of_paths,
            number_of_time_steps=number_of_time_steps,
            volatility_excel_path=excel_file_path,
            volatility_excel_sheet_name='vol_surface',
            plot_paths=True,
            show_stats=True)

    print()
    print(f' FX Option Prices')
    print(f' -----------------------------')
    print(f'  Monte Carlo Price: {actual.price:,.2f} ± {actual.error:,.2f}')
    expected_price: float = fx_option_non_constant_vol.get_garman_kohlhagen_price()
    print(f'  Garman-Kohlhagen Price: {expected_price:,.2f}')
    assert expected_price == pytest.approx(actual.price, actual.error)<|MERGE_RESOLUTION|>--- conflicted
+++ resolved
@@ -8,6 +8,11 @@
 
 @pytest.fixture
 def fx_option_constant_vol():
+    """
+    Reference: Paolo Brandimarte: 2.6.4 Black-Scholes model in MATLAB, page 113.
+    Put BS price: 5.0689
+    Call BS price: 5.1911
+    """
     notional: float = 1
     initial_spot: float = 50
     strike: float = 52
@@ -42,8 +47,7 @@
            volatility - FX Histories Sheet
            domestic_interest_rate - Discount Curves
            foreign_interest_rate - Discount Curves
-
-       """
+    """
     notional: float = 1
     initial_spot: float = 14.6
     strike: float = 17
@@ -74,28 +78,20 @@
 
 def test_get_time_independent_monte_carlo_price_constant_vol(fx_option_constant_vol):
     number_of_paths: int = 10_000
-<<<<<<< HEAD
     number_of_time_steps: int = 50
-
     actual: MonteCarloPricingResults = \
-        fx_option.get_time_independent_monte_carlo_price(number_of_paths, number_of_time_steps, True, True)
-=======
-    number_of_time_steps: int = 1_000
-    actual: MonteCarloResults = \
         fx_option_constant_vol.get_time_independent_monte_carlo_price(number_of_paths, number_of_time_steps, True, True)
->>>>>>> 67531fa8
 
     expected_price: float = fx_option_constant_vol.get_garman_kohlhagen_price()
-
     assert expected_price == pytest.approx(actual.price, actual.error)
 
 
 def test_time_dependent_gbm_monte_carlo_pricer_constant_vol(fx_option_constant_vol):
     number_of_paths: int = 10_000
-    number_of_time_steps: int = 1_000
+    number_of_time_steps: int = 50
     excel_file_path = r'tests/atm-volatility-surface.xlsx'
     np.random.seed(999)
-    actual: MonteCarloResults = \
+    actual: MonteCarloPricingResults = \
         fx_option_constant_vol.get_time_dependent_monte_carlo_price(
             number_of_paths=number_of_paths,
             number_of_time_steps=number_of_time_steps,
@@ -115,10 +111,10 @@
 
 def test_fx_option_get_time_dependent_monte_carlo_pricer_non_constant_vol(fx_option_non_constant_vol):
     number_of_paths = 10_000
-    number_of_time_steps = 1000
+    number_of_time_steps = 50
     excel_file_path: str = r'tests/atm-volatility-surface.xlsx'
     np.random.seed(999)
-    actual: MonteCarloResults = \
+    actual: MonteCarloPricingResults = \
         fx_option_non_constant_vol.get_time_dependent_monte_carlo_price(
             number_of_paths=number_of_paths,
             number_of_time_steps=number_of_time_steps,
