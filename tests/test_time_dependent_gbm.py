"""
Time-dependent GBM unit tests.
"""
import numpy as np
import pytest
from src.gbm.time_dependent_gbm import TimeDependentGBM
from src.gbm.time_independent_gbm import TimeIndependentGBM
from src.enums_and_named_tuples.path_statistics import PathStatistics


def test_get_time_dependent_volatility_for_constant_vol():
    drift: float = 0.1
    volatility: float = 0.4
    excel_file_path = r'tests/equity-atm-volatility-surface.xlsx'

    gbm: TimeDependentGBM = \
        TimeDependentGBM(
            drift=drift,
            excel_file_path=excel_file_path,
            sheet_name='constant_vol_surface',
            initial_spot=0)

    np.random.seed(999)
    time_steps = np.arange(0, 10, 1) + 1
    actual_vols = [float(gbm.get_time_dependent_vol(t)) for t in time_steps]
    expected_vols = list(np.repeat(volatility, 10))
    assert actual_vols == pytest.approx(expected_vols, abs=0.00001)


def test_get_time_dependent_volatility_for_non_constant_vol():
    drift: float = 0.1
    volatility: float = 0.4
    excel_file_path = r'tests/equity-atm-volatility-surface.xlsx'

    gbm: TimeDependentGBM = \
        TimeDependentGBM(
            drift=drift,
            excel_file_path=excel_file_path,
            sheet_name='constant_vol_surface',
            initial_spot=0)

    np.random.seed(999)
    time_steps = np.arange(0, 10, 1) + 1
    actual_vols = [float(gbm.get_time_dependent_vol(t)) for t in time_steps]
    expected_vols = list(np.repeat(volatility, 10))
    assert actual_vols == pytest.approx(expected_vols, abs=0.00001)


def test_get_time_dependent_gbm_paths_for_constant_vols():
    drift: float = 0.1
    volatility: float = 0.4
    excel_file_path = 'tests/equity-atm-volatility-surface.xlsx'
    number_of_paths: int = 10
    number_of_time_steps: int = 2
    initial_spot: float = 50
    time_to_maturity = 1
    np.random.seed(999)

    time_dependent_gbm: TimeDependentGBM = \
        TimeDependentGBM(
            drift=drift,
            excel_file_path=excel_file_path,
            sheet_name='constant_vol_surface',
            initial_spot=initial_spot)

    np.random.seed(999)

    actual_paths = \
        time_dependent_gbm.get_paths(
            number_of_paths=number_of_paths,
            number_of_time_steps=number_of_time_steps,
            time_to_maturity=time_to_maturity)

    time_independent_gbm: TimeIndependentGBM = \
        TimeIndependentGBM(drift=drift, volatility=volatility, initial_spot=initial_spot)

    np.random.seed(999)
    expected_paths = time_independent_gbm.get_paths(number_of_paths=number_of_paths,
                                                    number_of_time_steps=number_of_time_steps,
                                                    time_to_maturity=time_to_maturity)
    assert actual_paths == pytest.approx(expected_paths, abs=1.0)


def test_distribution():
    np.random.seed(999)
    time_to_maturity: float = 1.0
    gbm: TimeDependentGBM = \
<<<<<<< HEAD
        TimeDependentGBM(0.0, 'tests/equity-atm-volatility-surface.xlsx', 'constant_vol_surface', 100)
=======
        TimeDependentGBM(drift=0.0,
                         excel_file_path='tests/atm-volatility-surface.xlsx',
                         sheet_name='constant_vol_surface',
                         initial_spot=100)
>>>>>>> 1f3ed646

    paths: np.ndarray = gbm.get_paths(10_000, 10, time_to_maturity)
    gbm.create_plots(paths, 1.0)
    path_stats: PathStatistics = gbm.get_path_statistics(paths, time_to_maturity)
    assert path_stats.EmpiricalMean == pytest.approx(path_stats.TheoreticalMean, abs=1.00)
    assert path_stats.EmpiricalStandardDeviation == pytest.approx(path_stats.TheoreticalStandardDeviation, abs=1.00)


def test_bootstrapped_vols_for_non_constant_vol_term_structure():
    drift: float = 0.1
    excel_file_path = r'tests/equity-atm-volatility-surface.xlsx'
    gbm: TimeDependentGBM = \
        TimeDependentGBM(
            drift=drift,
            excel_file_path=excel_file_path,
            sheet_name='vol_surface',
            initial_spot=0)

    np.random.seed(999)
    tenors = [0.0000, 0.0833, 0.1667, 0.2500, 0.5000, 0.7500, 1.0000, 2.0000, 3.0000, 5.0000, 7.0000, 10.0000]
    tenors = [t - 0.0001 for t in tenors]
    actual = [float(gbm.get_time_dependent_vol(t)) for t in tenors]
    expected = [0.12775, 0.13575, 0.14942, 0.15085, 0.15242, 0.15492, 0.16267, 0.15500, 0.16721, 0.16035, 0.12827, 0.14716]
    assert actual == pytest.approx(expected, abs=0.00001)<|MERGE_RESOLUTION|>--- conflicted
+++ resolved
@@ -85,14 +85,10 @@
     np.random.seed(999)
     time_to_maturity: float = 1.0
     gbm: TimeDependentGBM = \
-<<<<<<< HEAD
-        TimeDependentGBM(0.0, 'tests/equity-atm-volatility-surface.xlsx', 'constant_vol_surface', 100)
-=======
         TimeDependentGBM(drift=0.0,
                          excel_file_path='tests/atm-volatility-surface.xlsx',
                          sheet_name='constant_vol_surface',
                          initial_spot=100)
->>>>>>> 1f3ed646
 
     paths: np.ndarray = gbm.get_paths(10_000, 10, time_to_maturity)
     gbm.create_plots(paths, 1.0)
